// Copyright (c) 2022
// Commonwealth Scientific and Industrial Research Organisation (CSIRO)
// ABN 41 687 119 230
//
// Author: Thomas Lowe
#include <raylib/rayforeststructure.h>
#include <raylib/raymesh.h>
#include <raylib/rayparse.h>
#include <raylib/rayply.h>
#include <cstdlib>
#include <iostream>
#include "treelib/treeutils.h"

void usage(int exit_code = 1)
{
  // clang-format off
  std::cout << "Export the trees to a mesh, auto scaling any colour by default" << std::endl;
  std::cout << "usage:" << std::endl;
  std::cout << "treemesh forest.txt" << std::endl;
  std::cout << "                    --max_colour 1 - specify the value that gives full brightness" << std::endl;
  std::cout << "                    --max_colour 1,0.1,1 - per-channel maximums (0 auto-scales to fit)" << std::endl;
  std::cout << "                    --rescale_colours - rescale each colour channel independently to fit in range" << std::endl;
  std::cout << "                    --view   - views the output immediately assuming meshlab is installed" << std::endl;
  std::cout << "                    --capsules - generate branch segments as the individual capsules" << std::endl;
  // clang-format on
  exit(exit_code);
}

// forward declarations
void addCapsule(ray::Mesh &mesh, const Eigen::Vector3d &pos1, const Eigen::Vector3d &pos2, double radius,
                ray::RGBA rgba);
void addCapsulePiece(ray::Mesh &mesh, int wind, const Eigen::Vector3d &pos, const Eigen::Vector3d &side1,
                     const Eigen::Vector3d &side2, double radius, const ray::RGBA &rgba, bool cap_start, bool cap_end);
void generateSmoothMesh(ray::Mesh &mesh, const ray::ForestStructure &forest, int red_id, double red_scale,
                        double green_scale, double blue_scale);

/// This method converts the tree file into a .ply mesh structure, with one cylinder approximation
/// per segment, coloured according to the tree file's colour attributes.
/// The -v option can be used if you have meshlab installed, to view the result immediately.
int main(int argc, char *argv[])
{
  ray::FileArgument forest_file;
  ray::DoubleArgument max_brightness;
  ray::OptionalFlagArgument view("view", 'v'), capsules_option("capsules", 'c');
  ray::Vector3dArgument max_colour;
  ray::OptionalKeyValueArgument max_brightness_option("max_colour", 'm', &max_brightness);
  ray::OptionalKeyValueArgument max_colour_option("max_colour", 'm', &max_colour);

  const bool max_brightness_format =
    ray::parseCommandLine(argc, argv, { &forest_file }, { &max_brightness_option, &view, &capsules_option });
  const bool max_colour_format =
    ray::parseCommandLine(argc, argv, { &forest_file }, { &max_colour_option, &view, &capsules_option });
  if (!max_brightness_format && !max_colour_format)
  {
    usage();
  }

  ray::ForestStructure forest;
  if (!forest.load(forest_file.name()))
  {
    usage();
  }
  std::cout << "number of trees: " << forest.trees.size()
            << " num segments of first tree: " << forest.trees[0].segments().size() << std::endl;
  if (forest.trees[0].segments().size() == 1)
  {
    std::cerr << "Error: currently does not support exporting trunks only to a mesh" << std::endl;
    usage();
  }

  // if colouring the mesh:
  int red_id = -1;
  auto &att = forest.trees[0].attributeNames();
  const auto &it = std::find(att.begin(), att.end(), "red");
  if (it != att.end())
  {
    red_id = static_cast<int>(it - att.begin());
  }
  double red_scale = 1.0;
  double green_scale = 1.0;
  double blue_scale = 1.0;
  if (red_id != -1)
  {
    // option to rescale overall brightness
    if (max_brightness_option.isSet())
    {
      red_scale = green_scale = blue_scale = 255.0 / max_brightness.value();
    }
    // option to rescale each channel within a range
    else if (max_colour_option.isSet())
    {
      red_scale = 255.0 / max_colour.value()[0];
      green_scale = 255.0 / max_colour.value()[1];
      blue_scale = 255.0 / max_colour.value()[2];

      for (int i = 0; i < 3; i++)
      {
        if (max_colour.value()[i] <= 0.0)
        {
          double max_col = 0.0;
          for (auto &tree : forest.trees)
          {
            for (size_t s = 1; s < tree.segments().size(); s++)
            {
              auto &segment = tree.segments()[s];
              max_col = std::max(max_col, segment.attributes[red_id + i]);
            }
          }
          double &channel = i == 0 ? red_scale : (i == 1 ? green_scale : blue_scale);
          channel = 255.0 / max_col;
        }
      }
    }
    // otherwise auto-scale
    else
    {
      double max_col = 0.0;
      for (auto &tree : forest.trees)
      {
        for (size_t s = 1; s < tree.segments().size(); s++)
        {
          auto &segment = tree.segments()[s];
          for (int i = 0; i < 3; i++)
          {
            max_col = std::max(max_col, segment.attributes[red_id + i]);
          }
        }
      }
      red_scale = green_scale = blue_scale = 255.0 / max_col;
      std::cout << "auto re-scaling colour based on max colour value of " << max_col << std::endl;
    }
  }
  ray::Mesh mesh;
  // if rendering as individual capsules
  if (capsules_option.isSet())
  {
    for (auto &tree : forest.trees)
    {
      // for each segment
      for (size_t i = 1; i < tree.segments().size(); i++)
      {
        // generate a capsule to its parent tip position
        auto &segment = tree.segments()[i];
        ray::RGBA rgba;
        rgba.red = 127;
        rgba.green = 127;
        rgba.blue = 127;
        rgba.alpha = 255;
        if (red_id != -1)  // using per-segment colouring if supplied
        {
          rgba.red = uint8_t(std::min(red_scale * segment.attributes[red_id], 255.0));
          rgba.green = uint8_t(std::min(green_scale * segment.attributes[red_id + 1], 255.0));
          rgba.blue = uint8_t(std::min(blue_scale * segment.attributes[red_id + 2], 255.0));
        }
        addCapsule(mesh, segment.tip, tree.segments()[segment.parent_id].tip, segment.radius, rgba);
      }
    }
  }
  // otherwise use a smooth mesh generation function
  else
  {
    forest.generateSmoothMesh(mesh, red_id, red_scale, green_scale, blue_scale);
  }
  ray::writePlyMesh(forest_file.nameStub() + "_mesh.ply", mesh, true);
  // for convenience we can view the results immediately
  if (view.isSet())
  {
    return system(("meshlab " + forest_file.nameStub() + "_mesh.ply").c_str());
  }
  return 0;
}

/// @brief add the capsule (cylinder with hemispherical ends) to the mesh, approximated with 6 circumferential vertices
/// @param mesh the mesh to add the capsule to
/// @param pos1 base centre of capsule
/// @param pos2 end centre of capsule
/// @param radius radius of capsule
/// @param rgba colour of capsule
void addCapsule(ray::Mesh &mesh, const Eigen::Vector3d &pos1, const Eigen::Vector3d &pos2, double radius,
                ray::RGBA rgba)
{
  const int n = static_cast<int>(mesh.vertices().size());
  const Eigen::Vector3i N(n, n, n);
  std::vector<Eigen::Vector3i> &indices = mesh.indexList();
  std::vector<Eigen::Vector3d> vertices(14);

  const Eigen::Vector3d dir = (pos2 - pos1).normalized();
  const Eigen::Vector3d diag(1, 2, 3);
  const Eigen::Vector3d side1 = dir.cross(diag).normalized();
  const Eigen::Vector3d side2 = side1.cross(dir);

  vertices[12] = pos1 - radius * dir;
  vertices[13] = pos2 + radius * dir;
  for (int i = 0; i < 6; i++)
  {
    const double pi = 3.14156;
    const double angle = static_cast<double>(i) * 2.0 * pi / 6.0;
    const double angle2 = angle + pi / 6.0;
    vertices[i] = pos1 + radius * (side1 * std::sin(angle) + side2 * std::cos(angle));
    vertices[i + 6] = pos2 + radius * (side1 * std::sin(angle2) + side2 * std::cos(angle2));
    indices.push_back(N + Eigen::Vector3i(12, i, (i + 1) % 6));  // start end
    indices.push_back(N + Eigen::Vector3i(13, (i + 1) % 6 + 6, i + 6));
    indices.push_back(N + Eigen::Vector3i(i, i + 6, (i + 1) % 6));
    indices.push_back(N + Eigen::Vector3i((i + 1) % 6 + 6, (i + 1) % 6, i + 6));
  }
  mesh.vertices().insert(mesh.vertices().end(), vertices.begin(), vertices.end());
  for (size_t i = 0; i < vertices.size(); i++)
  {
    mesh.colours().push_back(rgba);
  }
<<<<<<< HEAD
}

// add a single section of a capsule. Each one is like a node in the polyline with a radius.
void addCapsulePiece(ray::Mesh &mesh, int wind, const Eigen::Vector3d &pos, const Eigen::Vector3d &side1,
                     const Eigen::Vector3d &side2, double radius, const ray::RGBA &rgba, bool cap_start, bool cap_end)
{
  const int start_index = static_cast<int>(mesh.vertices().size());
  const Eigen::Vector3i start_indices(start_index, start_index, start_index);  // start indices
  std::vector<Eigen::Vector3i> &indices = mesh.indexList();
  std::vector<Eigen::Vector3d> vertices;
  vertices.reserve(7);
  Eigen::Vector3d dir = side2.cross(side1);
  if (cap_start)
    vertices.push_back(pos - radius * dir);

  // add the six vertices in the circumferential ring for this point along the branch
  for (int i = 0; i < 6; i++)
  {
    const double pi = 3.14156;
    double angle = (static_cast<double>(i) * 2.0 + static_cast<double>(wind)) * pi / 6.0;

    vertices.push_back(pos + radius * (side1 * std::sin(angle) + side2 * std::cos(angle)));
    // the indexing is a bit more complicated, to connect the vertices with triangles
    if (cap_start)
    {
      indices.push_back(start_indices + Eigen::Vector3i(0, 1 + i, 1 + ((i + 1) % 6)));
    }
    else
    {
      indices.push_back(start_indices + Eigen::Vector3i(i - 6, i, ((i + 1) % 6) - 6));
      indices.push_back(start_indices + Eigen::Vector3i((i + 1) % 6, ((i + 1) % 6) - 6, i));
    }
  }
  if (cap_end)
  {
    vertices.push_back(pos + radius * dir);
    for (int i = 0; i < 6; i++)
    {
      indices.push_back(start_indices + Eigen::Vector3i(6, (i + 1) % 6, i));
    }
  }
  // add these vertices into the mesh
  mesh.vertices().insert(mesh.vertices().end(), vertices.begin(), vertices.end());
  for (size_t i = 0; i < vertices.size(); i++)
  {
    mesh.colours().push_back(rgba);
  }
}

/// @brief This converts the piecewise cylindrical model into a smoother mesh than individual capsule meshes
///        Specifically, each branch (from its base up through the widest radius at each bifurcation) is a continuous
///        mesh with 6 vertices around its circumference. This is equivalent to the capsules being connected
///        wherever it is a continuation of the branch. The result is fewer triangles and a smoother result.
/// @param mesh the mesh object to generate into
/// @param forest the forest structure representing the piecewise cylindrical trees
/// @param red_id the first colour channel id, used to colour the trees
/// @param red_scale scale on the red colour component
/// @param green_scale scale on the green channel
/// @param blue_scale scale on the blue channel
void generateSmoothMesh(ray::Mesh &mesh, const ray::ForestStructure &forest, int red_id, double red_scale,
                        double green_scale, double blue_scale)
{
  for (const auto &tree : forest.trees)
  {
    const auto &segments = tree.segments();
    // first generate the list of children for each segment
    std::vector<std::vector<int>> children(segments.size());
    for (size_t i = 0; i < segments.size(); i++)
    {
      const auto &segment = segments[i];
      int parent = segment.parent_id;
      if (parent != -1)
      {
        children[parent].push_back((int)i);
      }
    }
    // now generate the set of root segments
    std::vector<int> roots;
    for (int i = 1; i < static_cast<int>(segments.size()); i++)
    {
      if (segments[i].parent_id > 0)
      {
        break;
      }
      roots.push_back(i);
    }

    ray::RGBA rgba;
    // for each root, we follow up through the largest child to make a contiguous branch
    for (size_t i = 0; i < roots.size(); i++)
    {
      int root_id = roots[i];
      Eigen::Vector3d normal(1, 2, 3);  // unspecial 'up' direction for placing vertices along the circumference

      // we iterate through this list and grow it at the same time
      std::vector<int> childlist = { root_id };
      int wind =
        0;  // this is what rotates the vertices half a triangle width at each segment, to keep the triangles isoceles
      for (size_t j = 0; j < childlist.size(); j++)
      {
        int child_id = childlist[j];
        int par_id = segments[child_id].parent_id;
        // generate an orthogonal frame for each ring of vertices to sit on
        Eigen::Vector3d dir = (segments[child_id].tip - segments[par_id].tip).normalized();
        Eigen::Vector3d axis1 = normal.cross(dir).normalized();
        Eigen::Vector3d axis2 = axis1.cross(dir);
        rgba = ray::RGBA::treetrunk();  // standardised colour in raycloudtools
        if (red_id != -1)               // use the per-segment colour if it exists (e.g. from treecolour)
        {
          rgba.red = uint8_t(std::min(red_scale * segments[child_id].attributes[red_id], 255.0));
          rgba.green = uint8_t(std::min(green_scale * segments[child_id].attributes[red_id + 1], 255.0));
          rgba.blue = uint8_t(std::min(blue_scale * segments[child_id].attributes[red_id + 2], 255.0));
        }

        if (child_id == root_id)  // add the base cap of the cylinder if we are at the root of the branch
        {
          addCapsulePiece(mesh, wind, segments[par_id].tip, axis1, axis2, segments[child_id].radius, rgba, true, false);
        }

        wind++;
        std::vector<int> kids = children[child_id];
        if (kids.empty())  // add the end cap of the cylinder if we are at the end of the whole branch
        {
          addCapsulePiece(mesh, wind, segments[child_id].tip, axis1, axis2, segments[child_id].radius, rgba, false,
                          true);
          break;
        }
        // now find the maximum radius subbranch
        double max_rad = 0.0;
        int max_k = 0;
        for (int k = 0; k < static_cast<int>(kids.size()); k++)
        {
          double rad = segments[kids[k]].radius;
          if (rad > max_rad)
          {
            max_rad = rad;
            max_k = k;
          }
        }
        for (int k = 0; k < static_cast<int>(kids.size()); k++)
        {
          if (k != max_k)
          {
            roots.push_back(kids[k]);  // all other subbranches get added to the list, to be iterated over on their turn
          }
        }

        int next_id = kids[max_k];
        Eigen::Vector3d dir2 = (segments[next_id].tip - segments[child_id].tip).normalized();

        Eigen::Vector3d top_dir = (dir2 + dir).normalized();  // here we average the directions of the two segments
        // and generate an orthogonal basis for the ring of points on the branch
        Eigen::Vector3d mid_axis1 = normal.cross(top_dir).normalized();
        Eigen::Vector3d mid_axis2 = mid_axis1.cross(top_dir);
        normal = -mid_axis2;
        // add the ring of points
        addCapsulePiece(mesh, wind, segments[child_id].tip, mid_axis1, mid_axis2, segments[child_id].radius, rgba,
                        false, false);
        // add the biggest subbranch to the list, so we continue to build the branch
        childlist.push_back(kids[max_k]);
      }
    }
  }
=======
>>>>>>> 4eea26b7
}<|MERGE_RESOLUTION|>--- conflicted
+++ resolved
@@ -208,7 +208,6 @@
   {
     mesh.colours().push_back(rgba);
   }
-<<<<<<< HEAD
 }
 
 // add a single section of a capsule. Each one is like a node in the polyline with a radius.
@@ -372,6 +371,4 @@
       }
     }
   }
-=======
->>>>>>> 4eea26b7
 }